# Changelog

All notable changes to this project will be documented in this file.

## Unreleased

<<<<<<< HEAD
* Add option for changing the zoom speed
=======
* Add options for double click to zoom in and out
* Add option to zoom without holding ctrl on native and web
>>>>>>> a3638b00
* Fixed zoom not following cursor if the map wasn't moved.
* Fixed spurious "Error from IO runtime" at shutdown.

## 0.29.0

* Do not set a user agent in wasm build by default.
* Fixed not taking into account the mouse pointer position when scrolling.

## 0.28.0

* Implement panning with touchpad and/or scroll-wheel.

## 0.27.0

* Fixed crash when zoom is maxed far out.
* Add `Project::scale_pixel_per_meter()` to provide the local meter-to-pixel scale.
* Map can be zoomed in farther than what is supported by the tile provider. The max. zoom level
  for which tile images are available can be configured via `TileSource::max_zoom()`.

## 0.26.0

* `HttpTiles` will now attempt to use already downloaded tiles with a lower zoom level as
  placeholders.
* `Tiles::at()` now returns a new `TextureWithUv` instead of `Texture`. This change is relevant
  only for `Tiles` implementers and provides the ability to use part of the texture as a tile.
* Zoom is now represented as `f64` instead of `f32` which makes it consistent with other types.
* `Plugin::run()` has a new signature. Refer to `demo/src/plugins.rs` for usage.

## 0.25.0

* `egui` updated to 0.29.1.

## 0.24.0

* `egui` updated to 0.28.

## 0.23.0

* New functions in `MapMemory` for getting and setting the zoom level: `zoom` and `set_zoom`.
* In-memory cache is now limited to 256 tiles. Previously it grew indefinitely.
* `TilesManager` trait is now called `Tiles` and `Tiles` struct is now called `HttpTiles`.

## 0.22.0

* `egui` updated to 0.27.

## 0.21.0

* New `HttpOptions::user_agent` field. Note that in case of providers like OSM, it is highly
  advised to set it accordingly to the application's name.
  https://operations.osmfoundation.org/policies/tiles/

## 0.20.0

* Fix weird quirks while dragging by small amounts.
* Plugins: Fixed problem of handle clicks after update to egui 0.26
* Map can be zoomed to decimal zoom levels with gestures or scrolling.

## 0.19.0

* `egui` updated to 0.26.

## 0.18.0

* Tiles are now downloaded in parallel.
* `Plugin::draw()` is now called `Plugin::run()` and no longer has `gesture_handled` argument,
  in preference to `egui::Response::changed()`.
* New `Projector::unproject()` function converts screen coordinates to a geographical position.
* New `Projector::new()` allows `Projector` to be used outside plugins.

## 0.17.0

* `egui` updated to 0.25.

## 0.16.0

* `mod providers` is now called `mod sources`, to resemble `trait TileSource`.
* HTTP cache can be now enabled on native platforms (in WASM, is it handled by the browser).
* `TileManager` trait and demonstration of locally generated tiles.
* Zoom and drag gestures can now be disabled.
* Add `gesture_handled` to `Plugin::draw()` to let plugins know if the gesture was handled by the map.

## 0.15.0

* `egui` updated to 0.24. This change requires Rust 1.72 or greater.

## 0.14.0

* Fixed occasional panic when changing tile providers.
* Fixed grabbing mouse events from outside the widget.
* `Position` can be now converted into `geo_types::Point`.

## 0.13.0

* `Position` is no longer a typedef of `geo_types::Point`. There is also a new, more explicit
  way of constructing it - `from_lat_lon`, and `from_lon_lat`.
* If center position is detached, zooming using mouse wheel will now keep location under pointer
  fixed.
* In `Images` plugin, `scale` and `angle` functions are now part of `Image`.
* Allow structs implementing `Provider` to use larger tile sizes.
* Add optional logos to `Attribution` struct.
* Add `Mapbox` provider.
* `Plugin::draw` now has a `Response` parameter, allowing plugins to be interactive.

## 0.12.0

* `egui` updated to 0.23.

## 0.11.0

* `Zoom` type is no longer public, while `InvalidZoom` becomes public.
* `MapMemory::center_mode` is no longer public,
* New `MapMemory::follow_my_position` function.
* Fix occasional disappearing of the map when dragging rapidly.

## 0.10.1

* Brought back the ability to center the map at exact position (`MapMemory::center_at`) after
  making some types private.

## 0.10.0

* `Images` plugin, for putting images at geographical location.
* `Projector` and `MapMemory` are now `Clone`.
* `MapMemory::zoom` is no longer `pub`. Use `MapMemory::zoom_in/out` instead.
* `MapMemory::center_mode::detached()` is no longer `pub`. Use `MapMemory::detached()` instead.
* Fixed weird drag behavior in higher zoom levels.

## 0.9.0

* Tile sources are now defined via `TileSource` trait, instead of `Fn`.
* New `Plugin` trait and `Map::with_plugin` function, which replaces `Map::with_drawer`.
* Example plugin `extras::Places`, which draws markers on the map.

## 0.8.0

* Previous example was split into `demo` library, and `demo_*` integrations.
* Support for WASM.

## 0.7.0

### Breaking

* New `Center` variant - `Inertia`. It means that the map is moving due to inertia and
  soon will stop with `Center` switching to `Exact`. To keep things easy, `Center` now
  has new method `detached`, will returns a position the map is currently at, or `None`
  if it just follows `my_position`.
* `openstreetmap` is now in `walkers::providers` module.
* `osm` example is now called `myapp` and it shows a small windows with an orthophotomap
  layer from <https://geoportal.gov.pl>.

### Added

* New method: `Map::with_drawer`, which provides a simpler API for drawing custom stuff.

## 0.6.0

### Breaking

* `MapCenterMode` is now called `Center`.
* `Zoom` can no longer be dereferenced to `u8`. To obtain a previous value, use `Zoom::round()`.
* Also, `Zoom` is no longer `PartialEq`, nor `Eq`.

### Added

* Zooming using CTRL + mouse wheel or pinch gesture.

### Fixed

* Fixed panic when dragging out of the map's boundaries.

## 0.5.0

### Breaking

* `Tiles::new()` has now two parameters. First, called `source`, being a function transforming
  `TileId` into an URL of a tile provider. This means that it's now possible to specify other
  servers. `openstreeetmap` is a builtin function returning OSM's URL.
* `MapMemory` no longer has `osm` member. Instead, `Map::new`'s `tiles` parameter is now `Option`.

### Fixed

* Optimized how GUI and IO thread talk to each other.
* Handle tile download errors (HTTP statuses, garbage content, etc.) more gracefully. Application
  will remain alive (no `unwrap` or `expect`), but downloads of the failed tiles won't be repeated.

## 0.4.0

### Breaking

* `TileId::position_on_world_bitmap` is now called `project` and it returns `Pixels` .
* `PositionExt::project_with_zoom` is now called `project` and it returns `Pixels` .
* `Tiles::new()` has now a single parameter - `egui_ctx` . It can be obtained from egui's
  `CreationContext` (see the example).

### Fixed

* Fixed calculation of the amount by which map should be scrolled during the screen drag.
* Map did not get repainted when a tile got downloaded in the background, unless some mouse
  movement was made.

## 0.3.0

### Added

* Tokio runtime is now managed by the `MapMemory` so constructing it by hand is no longer necessary.
* Example updated with drawing custom shapes on the map.<|MERGE_RESOLUTION|>--- conflicted
+++ resolved
@@ -4,12 +4,9 @@
 
 ## Unreleased
 
-<<<<<<< HEAD
 * Add option for changing the zoom speed
-=======
 * Add options for double click to zoom in and out
 * Add option to zoom without holding ctrl on native and web
->>>>>>> a3638b00
 * Fixed zoom not following cursor if the map wasn't moved.
 * Fixed spurious "Error from IO runtime" at shutdown.
 
