--- conflicted
+++ resolved
@@ -9,19 +9,13 @@
 eframe.workspace = true
 egui.workspace = true
 egui_extras.workspace = true
-<<<<<<< HEAD
 rand = { version = "0.8", features = ["std_rng"] } # StdRng + SeedableRng
-
-# This is needed until https://github.com/emilk/egui/pull/7344 is released.
-wgpu = { version = "25", default-features = true }
-=======
 wgpu.workspace = true
->>>>>>> 590e2863
 
 [features]
 default = []
 vector_tiles = ["walkers/vector_tiles"]
-rstar-cluster = ["walkers/rstar-cluster"] 
+rstar-cluster = ["walkers/rstar-cluster"]
 
 [target.'cfg(target_arch = "wasm32")'.dependencies]
 getrandom = { version = "0.2", features = ["js"] }