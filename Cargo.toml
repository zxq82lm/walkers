--- conflicted
+++ resolved
@@ -10,14 +10,9 @@
 resolver = "2"
 
 [workspace.package]
-<<<<<<< HEAD
-version = "0.45.0"
+version = "0.46.0"
 rust-version = "1.88" # Aligned to egui
 edition = "2024"
-=======
-version = "0.46.0"
-rust-version = "1.85" # Aligned to egui
->>>>>>> 1b21f20e
 
 [workspace.dependencies]
 eframe = "0.33"
